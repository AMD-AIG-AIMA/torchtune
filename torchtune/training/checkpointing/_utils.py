# Copyright (c) Meta Platforms, Inc. and affiliates.
# All rights reserved.
#
# This source code is licensed under the BSD-style license found in the
# LICENSE file in the root directory of this source tree.

import os
import re
import shutil
import string
from enum import Enum
from pathlib import Path
from typing import Any, Dict, Iterable, List, Optional, Tuple, Union
from warnings import warn

import torch
from fsspec.core import url_to_fs
from huggingface_hub import HfFileSystem
from safetensors import safe_open

from torchtune.utils._logging import get_logger

logger = get_logger("DEBUG")

"""
Keys used during checkpoint load and checkpoint save.
"""

# adapter config containing info about LoRA modules, rank, alpha
ADAPTER_CONFIG = "adapter_config"

# default used by huggingface when looking for saved files
# https://github.com/huggingface/peft/blob/d13d7a401ccf4808aaaf76480fea09a4cf4ac1f5/src/peft/config.py#L259C21-L259C32
ADAPTER_CONFIG_FNAME = "adapter_config"
ADAPTER_MODEL_FNAME = "adapter_model"
SAFETENSOR_INDEX_FNAME = "model.safetensors.index.json"
TORCH_INDEX_FNAME = "pytorch_model.bin.index.json"

# standardize checkpointing
SHARD_FNAME = "model-{cpt_idx}-of-{num_shards}"
RECIPE_STATE_DIRNAME = "recipe_state"

# Needed when setting up output dir in checkpointing
REPO_ID_FNAME = "original_repo_id"
SUFFIXES_TO_NOT_COPY = [
    ".pt",
    ".pth",
    ".bin",
    ".safetensors",
    SAFETENSOR_INDEX_FNAME,
    TORCH_INDEX_FNAME,
    ADAPTER_CONFIG_FNAME,
    ADAPTER_MODEL_FNAME,
]

# key used for adapter weights such as LoRA weights
ADAPTER_KEY = "adapter"

# number of epochs completed thus far
EPOCHS_KEY = "epochs_run"
MAX_STEPS_KEY = "max_steps_per_epoch"
MODEL_KEY = "model"
OPT_KEY = "optimizer"
SEED_KEY = "seed"

# total number of epochs for training; resumed training runs for
# (total_epochs - epochs_run) number of epochs
TOTAL_EPOCHS_KEY = "total_epochs"

# number of steps completed thus far - for PPO
STEPS_KEY = "steps_run"

# rng state for ensuring correct training resuming in PPO
RNG_KEY = "rng_state"

# key used for dataloader state
DATALOADER_KEY = "dataloader"


class ModelType(Enum):
    """ModelType is used by the checkpointer to distinguish between different model architectures.

    If you are adding a new model that follows a different format than those in the repo already,
    you can add a new ModelType to gate on weight conversion logic unique to that model.

    Attributes:
        GEMMA (str): Gemma family of models. See :func:`~torchtune.models.gemma.gemma`
        GEMMA2 (str): Gemma 2 family of models. See :func:`~torchtune.models.gemma2.gemma2`
        LLAMA2 (str): Llama2 family of models. See :func:`~torchtune.models.llama2.llama2`
        LLAMA3 (str): Llama3 family of models. See :func:`~torchtune.models.llama3.llama3`
        LLAMA3_2 (str): Llama3.2 family of models. See :func:`~torchtune.models.llama3_2.llama3_2`
        LLAMA3_VISION (str): LLama3 vision family of models. See :func:`~torchtune.models.llama3_2_vision.llama3_2_vision_decoder`
        LLAMA4 (str): Llama4 family of models. See :func:`~torchtune.models.llama4.llama4`
        MISTRAL (str): Mistral family of models. See :func:`~torchtune.models.mistral.mistral`
        PHI3_MINI (str): Phi-3 family of models. See :func:`~torchtune.models.phi3.phi3`
        PHI4 (str): Phi-4 family of models. See :func:`~torchtune.models.phi4.phi4`
        REWARD (str): A Llama2, Llama3, or Mistral model with a classification head projecting
            to a single class for reward modelling.
            See :func:`~torchtune.models.mistral.mistral_reward_7b` or :func:`~torchtune.models.llama2.llama2_reward_7b`
        QWEN2 (str): Qwen2 family of models. See :func:`~torchtune.models.qwen2.qwen2`
        CLIP_TEXT (str): CLIP text encoder. See :func:`~torchtune.models.clip.clip_text_encoder_large`
        T5_ENCODER (str): T5 text encoder. See :func:`~torchtune.models.t5.t5_v1_1_xxl_encoder`

    Example:
        >>> # Usage in a checkpointer class
        >>> def load_checkpoint(self, ...):
        >>>     ...
        >>>     if self._model_type == MY_NEW_MODEL:
        >>>         state_dict = my_custom_state_dict_mapping(state_dict)
    """

    GEMMA: str = "gemma"
    GEMMA2: str = "gemma2"
    LLAMA2: str = "llama2"
    LLAMA3: str = "llama3"
    LLAMA3_2: str = "llama3_2"
    LLAMA3_VISION: str = "llama3_vision"
    LLAMA4: str = "llama4"
    MISTRAL: str = "mistral"
    PHI3_MINI: str = "phi3_mini"
    PHI4: str = "phi4"
    REWARD: str = "reward"
    QWEN2: str = "qwen2"
    CLIP_TEXT: str = "clip_text"
    T5_ENCODER: str = "t5_encoder"


class FormattedCheckpointFiles:
    """
    This class gives a more concise way to represent a list of filenames of the format ``file_{i}_of_{n_files}.pth``.

    Args:
        filename_format (str): Format string for the filename. Must have exactly two placeholders, e.g.
            ``file_{}_of_{}.pth``.
        max_filename (str): Maximum filename in the list. Should be a string representation of an integer,
            possibly with leading zeroes.
    """

    def __init__(
        self,
        filename_format: str,
        max_filename: str,
    ):
        self.filename_format = filename_format
        self.max_filename = max_filename
        self._validate_filename_format()

    @classmethod
    def from_dict(cls, d: dict) -> "FormattedCheckpointFiles":
        if "filename_format" not in d or "max_filename" not in d:
            raise ValueError(
                "Must pass 'filename_format' and 'max_filename' keys to generate checkpoint filenames"
            )
        if not isinstance(d["max_filename"], str):
            raise ValueError(
                f"`max_filename` must be a string, but found {type(d['max_filename'])} instead."
            )
        return cls(
            filename_format=d["filename_format"],
            max_filename=d["max_filename"],
        )

    def _validate_filename_format(self):
        n_format_placeholders = [
            x[1]
            for x in string.Formatter().parse(self.filename_format)
            if x[1] is not None
        ]
        if len(n_format_placeholders) != 2:
            raise ValueError(
                "Filename format string must have exactly two placeholders, e.g. 'file_{i}_of_{n_files}.pth'"
            )

    def build_checkpoint_filenames(self):
        """
        Builds a list of checkpoint filenames from the filename format and max filename.

        Returns:
            List[str]: List of checkpoint filenames.

        Example:
            >>> # Example usage
            >>> f = FormattedCheckpointFiles(filename_format="file_{}_of_{}.safetensors", max_filename="00003")
            >>> f.build_checkpoint_filenames()
            >>> ['file_00001_of_00003.safetensors', 'file_00002_of_00003.safetensors', 'file_00003_of_00003.safetensors']
        """
        num_files = int(self.max_filename)
        return [
            self.filename_format.format(
                str(i + 1).zfill(len(self.max_filename)),
                self.max_filename,
            )
            for i in range(num_files)
        ]


def get_path(
    input_dir: Union[Path, str], filename: str, missing_ok: bool = False
) -> str:
    """
    Utility to recover and validate the path for a given file within a given directory.

    Args:
        input_dir (Union[Path, str]): Directory containing the file
        filename (str): Name of the file
        missing_ok (bool): Whether to raise an error if the file is missing.

    Returns:
        str: Path to the file

    Raises:
        ValueError: If the file is missing and missing_ok is False.
    """
    fs, _ = url_to_fs(input_dir)
    if not fs.isdir(input_dir):
        raise ValueError(f"{input_dir} is not a valid directory.")

    file_path = os.path.join(input_dir, filename)

    # If missing_ok is False, raise an error if the path is invalid
    if not missing_ok and not fs.isfile(file_path):
        raise ValueError(f"No file with name: {filename} found in {input_dir}.")
    return file_path


def safe_torch_load(
    checkpoint_path: Union[Path, str], weights_only: bool = True, mmap: bool = True
) -> Dict[str, Any]:
    """
    Utility to load a checkpoint file onto CPU in a safe manner. Provides separate handling for
    safetensors files.

    Args:
        checkpoint_path (Union[Path, str]): Path to the checkpoint file.
        weights_only (bool): Whether to load only tensors, primitive types, and dictionaries
            (passthrough to torch.load). Default: True
        mmap (bool): Whether to mmap from disk into CPU memory. Default: True

    Returns:
        Dict[str, Any]: State dict from the checkpoint file.

    Raises:
        ValueError: If the checkpoint file is not found or cannot be loaded.
    """
    try:
        # convert the path into a string since pathlib Path and mmap don't work
        # well together
        fs, _ = url_to_fs(str(checkpoint_path))
        is_safetensors_file = (
            True if str(checkpoint_path).endswith(".safetensors") else False
        )
        if is_safetensors_file:
            state_dict = {}
            with safe_open(checkpoint_path, framework="pt", device="cpu") as f:
                for k in f.keys():
                    state_dict[k] = f.get_tensor(k)
        else:
            if isinstance(fs, HfFileSystem):
                # HfFileSystem does not support mmap
                mmap = False
                with fs.open(checkpoint_path, "rb") as checkpoint_file:
                    state_dict = torch.load(
                        checkpoint_file,
                        map_location="cpu",
                        mmap=mmap,
                        weights_only=weights_only,
                    )
            else:
                state_dict = torch.load(
                    checkpoint_path,
                    map_location="cpu",
                    mmap=mmap,
                    weights_only=weights_only,
                )
    except Exception as e:
        raise ValueError(f"Unable to load checkpoint from {checkpoint_path}. ") from e
    return state_dict


def update_state_dict_for_classifier(
    state_dict: Dict[str, torch.Tensor],
    model_named_parameters: Iterable[Tuple[str, torch.nn.Parameter]],
    force_override: bool = False,
):
    """
    Validates the state dict for checkpoint loading for a classifier model.
    To be used prior to a call to ``model.load_state_dict(state_dict)``.
    This function will overwrite the ``output.weight`` in the state-dict
    to be loaded with the ``output.weight`` in the model if the shapes
    for the ``output.weight`` do not match. You may also wish to override this behaviour,
    for example, if ``num_classes`` for your checkpoint and model are the same.

    Concretely, when fine-tuning a classifier model from the checkpoint of a base language model
    which has ``output.weight`` of shape ``[vocab_dim, embed_dim]``, we overwrite
    the ``output.weight`` in the state-dict to be loaded with the randomly initialized
    ``[num_classes, embed_dim]`` weight in the model. This is done in-place.

    Args:
        state_dict (Dict[str, torch.Tensor]): state dict to be loaded into the classifier model.
        model_named_parameters (Iterable[Tuple[str, torch.nn.Parameter]]): model named parameters
            from ``model.named_parameters()``.
        force_override (bool): Whether to replace ``output.weight`` in ``state_dict`` with the model's
            ``output.weight``, even if the shapes match.
    Notes:
        - ``output.bias`` will be ignored if present in ``state_dict``
        - This function will always replace the ``output.weight`` in ``state_dict``,
            if ``output.weight != model.output.weight``.

    Raises:
        AssertionError:
            If ``state_dict`` does not contain ``output.weight``, **or**
            if ``model_named_parameters`` does not contain ``output.weight``.

    """
    output_weight = dict(model_named_parameters).get("output.weight", None)
    if "output.weight" not in state_dict:
        raise AssertionError(
            "Expected output.weight in state_dict, but it wasn't found."
        )
    if output_weight is None:
        raise AssertionError(
            "Expected output.weight in model_named_parameters, but it wasn't found."
        )
    if "output.bias" in state_dict:
        warn("Found output.bias in state dict - this will not be used!")
        state_dict.pop("output.bias")
    if state_dict["output.weight"].shape[0] != output_weight.shape[0] or force_override:
        state_dict["output.weight"] = output_weight


# TODO: add test
def get_largest_iter_folder(
    dir: Union[str, Path], pattern: str = r"^epoch_(\d+)"
) -> Union[None, str]:

    largest_iter_folder = None
    iter_folders = []
    regex = re.compile(pattern)

    fs, _ = url_to_fs(dir)
    # Iterate over the directory contents
    for fpath in fs.ls(dir):
        fname = os.path.basename(fpath)
        match = regex.match(fname)
        if match:
            # Extract the number from the match
            iter_number = int(match.group(1))
            iter_folders.append((fname, iter_number))

    # Find the folder with the largest iter number
    if iter_folders:
        largest_iter_folder = max(iter_folders, key=lambda x: x[1])[0]

    return largest_iter_folder


# TODO: instead of copying, make it a symlink when we start using HF cache
def copy_files(
    input_dir: Union[str, Path],
    output_dir: Union[str, Path],
    *,
    ignore_suffixes: Optional[List[str]] = None,
    max_file_size_mb: int = 100,
) -> None:
    """
    Copies files from the input directory to the output directory, preserving the directory structure.

    This function will skip copying files that already exist in the output directory or have specific suffixes.
    It will also skip folders and files that start with '.'. E.g. ".cache/" and ".git".

    Args:
        input_dir (Union[str, Path]): The path to the input directory containing files to be copied.
        output_dir (Union[str, Path]): The path to the output directory where files should be copied.
        ignore_suffixes (Optional[List[str]]): A list of file suffixes to exclude from copying.
          Defaults to ['.pt', '.bin', '.safetensors'] if not provided.
        max_file_size_mb (int): The maximum file size in megabytes to copy. Defaults to 100 MB.
    Returns:
        None
    Example:
    >>> copy_files('path/to/input_dir', 'path/to/output_dir')

    This will copy all files from 'path/to/input_dir' to 'path/to/output_dir', except those that
    already exist in the destination or have the specified suffixes.
    """
<<<<<<< HEAD

    max_file_size = max_file_size_mb * 1024 * 1024
    for root, dirs, files in os.walk(input_dir):
=======
    fs, _ = url_to_fs(input_dir)
    max_file_size = max_file_size_mb * 1024 * 1024
    for root, dirs, files in fs.walk(input_dir):
>>>>>>> 27aa76b8

        # Filter out directories that start with '.'. E.g. ".cache/"
        dirs[:] = [d for d in dirs if not d.startswith(".")]

        # Construct the corresponding directory in the output
        protocol = fs.protocol if isinstance(fs.protocol, tuple) else (fs.protocol)
        if "local" in protocol:
            relative_path = os.path.relpath(root, input_dir)
            dest_dir = os.path.join(output_dir, relative_path)
        else:
            dest_dir = output_dir

        # Create the directory in the output if it doesn't exist
        fs.makedirs(dest_dir, exist_ok=True)

        for file in files:
            # Skip files that start with '.'. E.g. ".git"
            if file.startswith("."):
                continue

            # Check if the file has one of the specified suffixes
            if ignore_suffixes and any(
                file.endswith(suffix) for suffix in ignore_suffixes
            ):
                continue

            src_file = os.path.join(root, file)
            dest_file = os.path.join(dest_dir, file)

            # Check the file size
<<<<<<< HEAD
            if os.path.getsize(src_file) > max_file_size:
=======
            if fs.size(src_file) > max_file_size:
>>>>>>> 27aa76b8
                print(
                    f"Skipping copying {src_file} to {output_dir} as it exceeds the size limit of {max_file_size_mb} MiB."
                )
                continue

            # Copy the file if it doesn't already exist in the destination
            if not fs.exists(dest_file):
                fs.cp_file(src_file, dest_file)

    return


def get_recipe_checkpoint_path(
    output_dir: Union[str, Path],
    recipe_checkpoint: Optional[str] = None,
    should_load_recipe_state: bool = False,
) -> Optional[str]:
    """
    If recipe_checkpoint is None, look for recipe_state.pt in {output_dir}/{RECIPE_STATE_DIRNAME}/recipe_state.pt.
    This is to make it easier to resume from a previous run, without having to specify the recipe_checkpoint.

    Args:
        output_dir (Union[str, Path]): Directory containing the recipe checkpoint.
        recipe_checkpoint (Optional[str]): Name of the recipe checkpoint file. Defaults to None.
        should_load_recipe_state (bool): Whether to load the recipe state from the checkpoint.
    Returns:
        Optional[str]: Path to the recipe checkpoint file if should_load_recipe_state is True, otherwise None.
    Raises:
        ValueError: If should_load_recipe_state is True and the recipe checkpoint file is missing.
    """
    if not should_load_recipe_state:
        return None

    recipe_checkpoint_path = None
    if recipe_checkpoint:
        recipe_checkpoint_path = os.path.join(output_dir, recipe_checkpoint)
    else:
        recipe_checkpoint_path = os.path.join(
            output_dir, RECIPE_STATE_DIRNAME, "recipe_state.pt"
        )

    fs, _ = url_to_fs(recipe_checkpoint_path)

    if not recipe_checkpoint_path or not fs.exists(recipe_checkpoint_path):
        raise ValueError(
            "If `should_load_recipe_state=True`, recipe_checkpoint file must be provided. "
            f"Could not find it at {recipe_checkpoint_path}."
        )

    return recipe_checkpoint_path


def get_adapter_checkpoint_path(
    output_dir: Union[Path, str],
    adapter_checkpoint: Optional[str] = None,
    should_load_recipe_state: bool = False,
    pattern: str = r"^epoch_(\d+)",
) -> Optional[str]:
    r"""
    If adapter_checkpoint is None, look for it in {output_dir}/epoch_{latest_epoch}/adapter_model.pt.
    This is to make it easier to resume from a previous run, without having to specify the adapter_checkpoint.

    Args:
        output_dir (Union[Path, str]): Directory containing the adapter checkpoint.
        adapter_checkpoint (Optional[str]): Name of the adapter checkpoint file. Defaults to None.
        should_load_recipe_state (bool): Whether to load the recipe state from checkpoint.
        pattern (str): Regex pattern to match the epoch folder. Defaults to "epoch_(\d+)".

    Returns:
        Optional[str]: Path to the adapter checkpoint file, or None if not applicable.

    Raises:
        ValueError: If the adapter checkpoint file is missing or if the adapter checkpoint file is not a .pt file.
    """
    if not should_load_recipe_state:
        return None

    adapter_checkpoint_path = None

    if adapter_checkpoint:
        adapter_checkpoint_path = os.path.join(output_dir, adapter_checkpoint)
        fs, _ = url_to_fs(adapter_checkpoint_path)
        if not fs.exists(adapter_checkpoint_path):
            raise ValueError(
                f"Adapter checkpoint file {adapter_checkpoint_path} does not exist."
            )
        if not adapter_checkpoint_path.endswith(".pt"):
            raise ValueError(
                f"Adapter checkpoint file {adapter_checkpoint_path} must end with .pt extension."
            )
    else:
        # Look for the latest adapter checkpoint in the output directory
        largest_iter_folder = get_largest_iter_folder(output_dir, pattern=pattern)
        if largest_iter_folder is None:
            return None

        tentative_adapter_checkpoint_path = os.path.join(
            output_dir, largest_iter_folder, "adapter_model.pt"
        )
        fs, _ = url_to_fs(tentative_adapter_checkpoint_path)
        if fs.exists(tentative_adapter_checkpoint_path):
            adapter_checkpoint_path = tentative_adapter_checkpoint_path

    return adapter_checkpoint_path if adapter_checkpoint_path else None


def get_model_checkpoint_path(
    checkpoint_files: Union[List[str], Dict[str, str]],
    checkpoint_dir: Union[str, Path],
    output_dir: Union[str, Path],
    should_load_recipe_state: bool,
    has_adapter_checkpoint: bool,
) -> list[Path]:
    """
    Returns Paths to model checkpoint files, handling resuming from checkpoint, file formating and checking
    if the files exists.

    If resuming from checkpoint, the checkpoint files are loaded from the output directory. Otherwise,
    they are loaded from the checkpoint directory.

    If checkpoint_fiels is a dictionary, it is converted to a list of formatted checkpoint filenames.

    Args:
        checkpoint_files (Union[List[str], Dict[str, str]]): List or dictionary of checkpoint file names.
            If a dictionary with keys ["filename_format", "max_filename"] is provided,
            it is converted to a list of formatted checkpoint filenames.
        checkpoint_dir (Union[str, Path]): Directory containing the checkpoint files.
        output_dir (Union[str, Path]): Directory to use when resuming from a checkpoint.
        should_load_recipe_state (bool): Whether to resume from a checkpoint.
        has_adapter_checkpoint (bool): Indicates if there is an adapter checkpoint.
    Returns:
        list[Path]: Sorted list of paths to the checkpoint files.
    Example:
        >>> checkpoint_files = ["model-00001-of-00002.safetensors", "model-00002-of-00002.safetensors"]
        >>> checkpoint_dir = "/path/to/checkpoints"
        >>> output_dir = "/path/to/output"
        >>> should_load_recipe_state = True
        >>> has_adapter_checkpoint = False
        >>> paths = get_model_checkpoint_path(
        ...     checkpoint_files,
        ...     checkpoint_dir,
        ...     output_dir,
        ...     should_load_recipe_state,
        ...     has_adapter_checkpoint
        ... )
        >>> print(paths)
        [PosixPath('/path/to/output/{largest_epoch}/model-00001-of-00002.safetensors'),
         PosixPath('/path/to/output/{largest_epoch}/model-00002-of-00002.safetensors')]
    """

    def validate_checkpoint_files(
        checkpoint_files: Union[List[str]],
        input_dir: Optional[Path],
        missing_ok=False,
    ) -> List[Path]:
        """
        Validates that the checkpoint files exist and sorts based on ID.
        """

        checkpoint_paths: List[Path] = []
        for f in checkpoint_files:
            checkpoint_path = get_path(input_dir, f, missing_ok)
            checkpoint_paths.append(checkpoint_path)

        return sorted(checkpoint_paths)

    # load or resume from model weights

    # e.g.
    # checkpoint_files:
    #   filename_format: model-{}-of-{}.safetensors
    #   max_filename: "00191"
    # becomes checkpoint_files = [model-00001-of-00191.safetensors, model-00002-of-00191,..]
    if not isinstance(checkpoint_files, List):
        # TODO: this can be a function instead of a class
        formatted_checkpoint_files = FormattedCheckpointFiles.from_dict(
            checkpoint_files
        )
        checkpoint_files = formatted_checkpoint_files.build_checkpoint_filenames()

    # Case 1: not loading the recipe state
    if not should_load_recipe_state:
        input_dir = checkpoint_dir

    # Case 2: Loading the recipe state, but its full finetuning (no adapter)
    elif not has_adapter_checkpoint:
        input_dir = output_dir

    # Case 3: Loading the recipe state and has an adapter.
    else:
        # FIXME
        # TODO: if the model has lora + trained weights, e.g. embeddings,
        # we will silently not load the trained model, because we load from checkpoint_dir.
        # We cannot load from output_dir because we always merge the adapter weights into the model
        input_dir = checkpoint_dir

    checkpoint_paths = validate_checkpoint_files(
        checkpoint_files,
        input_dir=input_dir,
        missing_ok=False,
    )

    return checkpoint_paths


<<<<<<< HEAD
def check_outdir_not_in_ckptdir(ckpt_dir: Path, out_dir: Path) -> bool:
=======
def check_outdir_not_in_ckptdir(
    ckpt_dir: Union[Path, str], out_dir: Union[Path, str]
) -> bool:
>>>>>>> 27aa76b8
    """
    Checks that the output directory is not equal to or a subdirectory of the checkpoint directory.
    This is necessary to avoid making copies of copies when geting config files from ckpt_dir.
    """
<<<<<<< HEAD

    # Resolve the absolute paths to avoid issues with relative paths
    _ckpt_dir = ckpt_dir.resolve()
    _out_dir = out_dir.resolve()
=======
    # Resolve the absolute paths to avoid issues with relative paths
    if isinstance(ckpt_dir, Path):
        _ckpt_dir = ckpt_dir.resolve()
    if isinstance(out_dir, Path):
        _out_dir = out_dir.resolve()

    _ckpt_dir = Path(ckpt_dir)
    _out_dir = Path(out_dir)
>>>>>>> 27aa76b8

    # Check if out_dir is the same as ckpt_dir or a subdirectory of it
    if _out_dir == _ckpt_dir or _ckpt_dir in _out_dir.parents:
        raise ValueError(
            "The output directory cannot be the same as or a subdirectory of the checkpoint directory. "
            f"Found {ckpt_dir=} and {out_dir=}."
        )

<<<<<<< HEAD
    return True
=======
    return True


def get_all_checkpoints_in_dir(
    dir: Path, *, pattern: str = r"^epoch_(\d+)"
) -> List[Path]:
    """
    Returns a list of all checkpoints in the given directory.
    The pattern argument is a regular expression that matches the epoch number in the checkpoint filename.
    The default pattern matches filenames of the form "epoch_{epoch_number}".

    Args:
        dir (Path): The directory containing the checkpoints.
        pattern (str): A regular expression pattern to match the epoch number in the checkpoint filename.
            Defaults to "epoch_(\\d+)".

    Example:
        >>> dir = Path("/path/to/checkpoints")
        >>> pattern = r"^epoch_(\\d+)"
        >>> get_all_checkpoints_in_dir(dir, pattern=pattern)
        [PosixPath('/path/to/checkpoints/epoch_1'), PosixPath('/path/to/checkpoints/epoch_2'), ...]

    Returns:
        List[Path]: A list of Path objects representing the checkpoints..
    """
    checkpoints = []
    regex_to_match = re.compile(pattern)

    # Iterate over the directory contents
    for item in dir.iterdir():
        if item.is_dir():
            # Check if the directory name matches the pattern
            match = regex_to_match.match(item.name)
            if match:
                checkpoints.append(item)

    return checkpoints


def prune_surplus_checkpoints(
    checkpoints: List[Path], keep_last_n_checkpoints: int = 1
) -> None:
    """
    Prunes the surplus checkpoints in the given list of checkpoints.
    The function will keep the latest checkpoints based on the param `keep_last_n_checkpoints` and delete the rest.

    Args:
        checkpoints (List[Path]): A list of Path objects representing the checkpoints.
        keep_last_n_checkpoints (int): The number of checkpoints to keep. Defaults to 1.

    Note:
        Expects the format of the checkpoints to be "epoch_{epoch_number}" or "step_{step_number}". A higher number
        indicates a more recent checkpoint. E.g. "epoch_1" is more recent than "epoch_0".

    Example:
        >>> checkpoints = [PosixPath('/path/to/checkpoints/epoch_1'), PosixPath('/path/to/checkpoints/epoch_2')]
        >>> prune_surplus_checkpoints(checkpoints, keep_last_n_checkpoints=1)
        >>> os.listdir('/path/to/checkpoints')
        ['epoch_2']

    Raises:
        ValueError: If `keep_last_n_checkpoints` is less than 1.
    """
    if keep_last_n_checkpoints < 1:
        raise ValueError("keep_last_n_checkpoints must be greater than or equal to 1.")

    # Sort the checkpoints by their epoch or step number
    checkpoints.sort(key=lambda x: int(x.name.split("_")[-1]), reverse=True)

    # Delete the surplus checkpoints
    for checkpoint in checkpoints[keep_last_n_checkpoints:]:
        shutil.rmtree(checkpoint)

    return
>>>>>>> 27aa76b8
<|MERGE_RESOLUTION|>--- conflicted
+++ resolved
@@ -382,15 +382,9 @@
     This will copy all files from 'path/to/input_dir' to 'path/to/output_dir', except those that
     already exist in the destination or have the specified suffixes.
     """
-<<<<<<< HEAD
-
-    max_file_size = max_file_size_mb * 1024 * 1024
-    for root, dirs, files in os.walk(input_dir):
-=======
     fs, _ = url_to_fs(input_dir)
     max_file_size = max_file_size_mb * 1024 * 1024
     for root, dirs, files in fs.walk(input_dir):
->>>>>>> 27aa76b8
 
         # Filter out directories that start with '.'. E.g. ".cache/"
         dirs[:] = [d for d in dirs if not d.startswith(".")]
@@ -421,11 +415,7 @@
             dest_file = os.path.join(dest_dir, file)
 
             # Check the file size
-<<<<<<< HEAD
-            if os.path.getsize(src_file) > max_file_size:
-=======
             if fs.size(src_file) > max_file_size:
->>>>>>> 27aa76b8
                 print(
                     f"Skipping copying {src_file} to {output_dir} as it exceeds the size limit of {max_file_size_mb} MiB."
                 )
@@ -631,23 +621,13 @@
     return checkpoint_paths
 
 
-<<<<<<< HEAD
-def check_outdir_not_in_ckptdir(ckpt_dir: Path, out_dir: Path) -> bool:
-=======
 def check_outdir_not_in_ckptdir(
     ckpt_dir: Union[Path, str], out_dir: Union[Path, str]
 ) -> bool:
->>>>>>> 27aa76b8
     """
     Checks that the output directory is not equal to or a subdirectory of the checkpoint directory.
     This is necessary to avoid making copies of copies when geting config files from ckpt_dir.
     """
-<<<<<<< HEAD
-
-    # Resolve the absolute paths to avoid issues with relative paths
-    _ckpt_dir = ckpt_dir.resolve()
-    _out_dir = out_dir.resolve()
-=======
     # Resolve the absolute paths to avoid issues with relative paths
     if isinstance(ckpt_dir, Path):
         _ckpt_dir = ckpt_dir.resolve()
@@ -656,7 +636,6 @@
 
     _ckpt_dir = Path(ckpt_dir)
     _out_dir = Path(out_dir)
->>>>>>> 27aa76b8
 
     # Check if out_dir is the same as ckpt_dir or a subdirectory of it
     if _out_dir == _ckpt_dir or _ckpt_dir in _out_dir.parents:
@@ -665,9 +644,6 @@
             f"Found {ckpt_dir=} and {out_dir=}."
         )
 
-<<<<<<< HEAD
-    return True
-=======
     return True
 
 
@@ -741,5 +717,4 @@
     for checkpoint in checkpoints[keep_last_n_checkpoints:]:
         shutil.rmtree(checkpoint)
 
-    return
->>>>>>> 27aa76b8
+    return