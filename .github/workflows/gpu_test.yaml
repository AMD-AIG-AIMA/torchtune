name: GPU tests

on:
  schedule:
    # Runs at midnight every day
    - cron:  '0 0 * * *'
  push:
    branches: [ main ]
  pull_request:
  workflow_dispatch:

concurrency:
  group: gpu-test-${{ github.workflow }}-${{ github.ref == 'refs/heads/main' && github.run_number || github.ref }}
  cancel-in-progress: true

permissions:
  id-token: write
  contents: read

defaults:
  run:
    shell: bash -l -eo pipefail {0}

jobs:
  gpu_test:
    if: github.repository_owner == 'pytorch'
    runs-on: linux.g5.12xlarge.nvidia.gpu
    strategy:
      matrix:
        python-version: ['3.9', '3.10', '3.11']
        torch-version: ["stable", "nightly"]
        # Do not run against nightlies on PR
        exclude:
          - torch-version: ${{ github.event_name == 'pull_request' && 'nightly' }}
    steps:
      - name: Check out repo
        uses: actions/checkout@v3
      - name: Setup conda env
        uses: conda-incubator/setup-miniconda@v2
        with:
          auto-update-conda: true
          miniconda-version: "latest"
          activate-environment: test
          python-version: ${{ matrix.python-version }}
      - name: Update pip
        run: python -m pip install --upgrade pip
      - name: Install nightly versions of PyTorch packages (if applicable)
        if: ${{ matrix.torch-version == 'nightly' }}
        run: python -m pip install --pre torch torchvision torchao --index-url https://download.pytorch.org/whl/nightly/cu126
      - name: Install torch stable (if applicable)
        if: ${{ matrix.torch-version == 'stable' }}
        run: python -m pip install torch torchvision torchao
<<<<<<< HEAD
      - name: Install remaining dependencies
        run: |
          python -m pip install -e ".[dev]"
          python -m pip install lm-eval>=0.4.5
=======
      - name: Install recipe-specific dependencies
        run: python -m pip install lm-eval>=0.4.5
      - name: Install the torchtune library with dev options
        run: python -m pip install -e ".[dev]"
      - name: Install the torchtune libary with async_rl options
        if: ${{ matrix.python-version != '3.9' }}
        run:  python -m pip install -e ".[async_rl]"
>>>>>>> 27aa76b8
      - name: Run recipe and unit tests with coverage
        run: pytest tests --ignore tests/torchtune/modules/_export --with-integration --cov=. --cov-report=xml --durations=20 -vv
      - name: Upload coverage to Codecov
        uses: codecov/codecov-action@v3<|MERGE_RESOLUTION|>--- conflicted
+++ resolved
@@ -50,12 +50,6 @@
       - name: Install torch stable (if applicable)
         if: ${{ matrix.torch-version == 'stable' }}
         run: python -m pip install torch torchvision torchao
-<<<<<<< HEAD
-      - name: Install remaining dependencies
-        run: |
-          python -m pip install -e ".[dev]"
-          python -m pip install lm-eval>=0.4.5
-=======
       - name: Install recipe-specific dependencies
         run: python -m pip install lm-eval>=0.4.5
       - name: Install the torchtune library with dev options
@@ -63,7 +57,6 @@
       - name: Install the torchtune libary with async_rl options
         if: ${{ matrix.python-version != '3.9' }}
         run:  python -m pip install -e ".[async_rl]"
->>>>>>> 27aa76b8
       - name: Run recipe and unit tests with coverage
         run: pytest tests --ignore tests/torchtune/modules/_export --with-integration --cov=. --cov-report=xml --durations=20 -vv
       - name: Upload coverage to Codecov
