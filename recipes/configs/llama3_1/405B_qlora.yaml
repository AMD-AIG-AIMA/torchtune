--- conflicted
+++ resolved
@@ -61,11 +61,7 @@
   num_warmup_steps: 100
 
 loss:
-<<<<<<< HEAD
-  _component_: torchtune.modules.loss.CEWithChunkedOutputLoss
-=======
   _component_: torchtune.modules.loss.LinearCrossEntropyLoss
->>>>>>> 27aa76b8
 
 fsdp:
   cpu_offload: False
